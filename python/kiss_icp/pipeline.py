# MIT License
#
# Copyright (c) 2022 Ignacio Vizzo, Tiziano Guadagnino, Benedikt Mersch, Cyrill
# Stachniss.
#
# Permission is hereby granted, free of charge, to any person obtaining a copy
# of this software and associated documentation files (the "Software"), to deal
# in the Software without restriction, including without limitation the rights
# to use, copy, modify, merge, publish, distribute, sublicense, and/or sell
# copies of the Software, and to permit persons to whom the Software is
# furnished to do so, subject to the following conditions:
#
# The above copyright notice and this permission notice shall be included in all
# copies or substantial portions of the Software.
#
# THE SOFTWARE IS PROVIDED "AS IS", WITHOUT WARRANTY OF ANY KIND, EXPRESS OR
# IMPLIED, INCLUDING BUT NOT LIMITED TO THE WARRANTIES OF MERCHANTABILITY,
# FITNESS FOR A PARTICULAR PURPOSE AND NONINFRINGEMENT. IN NO EVENT SHALL THE
# AUTHORS OR COPYRIGHT HOLDERS BE LIABLE FOR ANY CLAIM, DAMAGES OR OTHER
# LIABILITY, WHETHER IN AN ACTION OF CONTRACT, TORT OR OTHERWISE, ARISING FROM,
# OUT OF OR IN CONNECTION WITH THE SOFTWARE OR THE USE OR OTHER DEALINGS IN THE
# SOFTWARE.
import contextlib
import datetime
import os
import time
from pathlib import Path
from typing import Optional

import numpy as np
from pyquaternion import Quaternion

from kiss_icp.config import load_config, write_config
from kiss_icp.kiss_icp import KissICP
from kiss_icp.metrics import absolute_trajectory_error, sequence_error
from kiss_icp.tools.pipeline_results import PipelineResults
from kiss_icp.tools.progress_bar import get_progress_bar
from kiss_icp.tools.visualizer import Kissualizer, StubVisualizer

import tf2_ros
import rospy


class OdometryPipeline:
    def __init__(
        self,
        dataset,
        config: Optional[Path] = None,
        max_range: Optional[float] = None,
        visualize: bool = False,
        n_scans: int = -1,
        jump: int = 0,
    ):
        self._dataset = dataset
        self._n_scans = (
            len(self._dataset) - jump if n_scans == -1 else min(len(self._dataset) - jump, n_scans)
        )
        self._jump = jump
        self._first = jump
        self._last = self._jump + self._n_scans

        # Config and output dir
        self.config = load_config(config, max_range=max_range)
        self.results_dir = None

        # Pipeline
        self.odometry = KissICP(config=self.config)
        self.results = PipelineResults()
        self.times = np.zeros(self._n_scans)
        self.poses = np.zeros((self._n_scans, 4, 4))
        self.has_gt = hasattr(self._dataset, "gt_poses")
        self.gt_poses = self._dataset.gt_poses[self._first : self._last] if self.has_gt else None
        self.dataset_name = self._dataset.__class__.__name__
        self.dataset_sequence = (
            self._dataset.sequence_id
            if hasattr(self._dataset, "sequence_id")
            else os.path.basename(self._dataset.data_dir)
        )

        # Visualizer
        self.visualizer = Kissualizer() if visualize else StubVisualizer()
        self._vis_infos = {
            "max_range": self.config.data.max_range,
            "min_range": self.config.data.min_range,
        }
        if hasattr(self._dataset, "use_global_visualizer"):
            self.visualizer._global_view = self._dataset.use_global_visualizer

        self.tf_buffer = tf2_ros.Buffer()
        self.tf_listener = tf2_ros.TransformListener(self.tf_buffer)
    
    # Public interface  ------
    def get_kf_pose(self):
        try:
            trans = self.tf_buffer.lookup_transform(
                "odom", "base_link", rospy.Time(0), rospy.Duration(0.1)
            )
            return self.transform_to_SE3(trans)  # Convert to SE3
        except (tf2_ros.LookupException, tf2_ros.ConnectivityException):
            return None

    def transform_to_SE3(self, trans):
        # Convert ROS TransformStamped to a 4x4 matrix (SE3)
        translation = trans.transform.translation
        rotation = trans.transform.rotation
        transform_matrix = np.eye(4)
        '''TODO(Andrea): Quaternion is scalar first or last?
        transforms:
            - header:
                stamp:
                sec: 1723884202
                nanosec: 492471250
                frame_id: odom
            child_frame_id: base_link
            transform:
                translation:
                x: 3.769471483072266
                y: -0.0951357927360732
                z: 0.0
                rotation:
                x: 0.0
                y: 0.0
                z: -0.025380034013188287
                w: 0.9996778750545045
        '''
        transform_matrix[:3, :3] = Quaternion(
            rotation.w, rotation.x, rotation.y, rotation.z
        ).rotation_matrix
        transform_matrix[:3, 3] = [translation.x, translation.y, translation.z]
        return transform_matrix
    
    def run(self):
        self._run_pipeline()
        self._run_evaluation()
        self._create_output_dir()
        self._write_result_poses()
        self._write_gt_poses()
        self._write_cfg()
        self._write_log()
        return self.results

    # Private interface  ------
    def _run_pipeline(self):
        for idx in get_progress_bar(self._first, self._last):
<<<<<<< HEAD
            raw_frame, timestamps = self._next(idx)
            kf_pose = self.get_kf_pose()  # Get the KF pose
=======
            raw_frame, timestamps = self._dataset[idx]
>>>>>>> 07c893b2
            start_time = time.perf_counter_ns()
            source, keypoints = self.odometry.register_frame(raw_frame, timestamps, kf_pose)
            self.poses[idx - self._first] = self.odometry.last_pose
            self.times[idx - self._first] = time.perf_counter_ns() - start_time

            # Udate visualizer
            self._vis_infos["FPS"] = int(np.floor(self._get_fps()))
            self.visualizer.update(
                source,
                keypoints,
                self.odometry.local_map,
                self.odometry.last_pose,
                self._vis_infos,
            )

    @staticmethod
    def save_poses_kitti_format(filename: str, poses: np.ndarray):
        def _to_kitti_format(poses: np.ndarray) -> np.ndarray:
            return poses[:, :3].reshape(-1, 12)

        np.savetxt(fname=f"{filename}_kitti.txt", X=_to_kitti_format(poses))

    @staticmethod
    def save_poses_tum_format(filename, poses, timestamps):
        def _to_tum_format(poses, timestamps):
            tum_data = np.zeros((len(poses), 8))
            with contextlib.suppress(ValueError):
                for idx in range(len(poses)):
                    tx, ty, tz = poses[idx, :3, -1].flatten()
                    qw, qx, qy, qz = Quaternion(matrix=poses[idx], atol=0.01).elements
                    tum_data[idx] = np.r_[float(timestamps[idx]), tx, ty, tz, qx, qy, qz, qw]
                tum_data.flatten()
                return tum_data.astype(np.float64)

        np.savetxt(fname=f"{filename}_tum.txt", X=_to_tum_format(poses, timestamps), fmt="%.4f")

    def _calibrate_poses(self, poses):
        return (
            self._dataset.apply_calibration(poses)
            if hasattr(self._dataset, "apply_calibration")
            else poses
        )

    def _get_frames_timestamps(self):
        return (
            self._dataset.get_frames_timestamps()
            if hasattr(self._dataset, "get_frames_timestamps")
            else np.arange(0, self._n_scans, 1.0)
        )

    def _save_poses(self, filename: str, poses, timestamps):
        np.save(filename, poses)
        self.save_poses_kitti_format(filename, poses)
        self.save_poses_tum_format(filename, poses, timestamps)

    def _write_result_poses(self):
        self._save_poses(
            filename=f"{self.results_dir}/{self.dataset_sequence}_poses",
            poses=self._calibrate_poses(self.poses),
            timestamps=self._get_frames_timestamps(),
        )

    def _write_gt_poses(self):
        if not self.has_gt:
            return
        self._save_poses(
            filename=f"{self.results_dir}/{self._dataset.sequence_id}_gt",
            poses=self._calibrate_poses(self.gt_poses),
            timestamps=self._get_frames_timestamps(),
        )

    def _get_fps(self):
        times_nozero = self.times[self.times != 0]
        total_time_s = np.sum(times_nozero) * 1e-9
        return float(times_nozero.shape[0] / total_time_s) if total_time_s > 0 else 0

    def _run_evaluation(self):
        # Run estimation metrics evaluation, only when GT data was provided
        if self.has_gt:
            avg_tra, avg_rot = sequence_error(self.gt_poses, self.poses)
            ate_rot, ate_trans = absolute_trajectory_error(self.gt_poses, self.poses)
            self.results.append(desc="Average Translation Error", units="%", value=avg_tra)
            self.results.append(desc="Average Rotational Error", units="deg/m", value=avg_rot)
            self.results.append(desc="Absolute Trajectory Error (ATE)", units="m", value=ate_trans)
            self.results.append(desc="Absolute Rotational Error (ARE)", units="rad", value=ate_rot)

        # Run timing metrics evaluation, always
        fps = self._get_fps()
        avg_fps = int(np.floor(fps))
        avg_ms = int(np.ceil(1e3 / fps)) if fps > 0 else 0
        if avg_fps > 0:
            self.results.append(desc="Average Frequency", units="Hz", value=avg_fps, trunc=True)
            self.results.append(desc="Average Runtime", units="ms", value=avg_ms, trunc=True)

    def _write_log(self):
        if not self.results.empty():
            self.results.log_to_file(
                f"{self.results_dir}/result_metrics.log",
                f"Results for {self.dataset_name} Sequence {self.dataset_sequence}",
            )

    def _write_cfg(self):
        write_config(self.config, os.path.join(self.results_dir, "config.yml"))

    @staticmethod
    def _get_results_dir(out_dir: str):
        def get_current_timestamp() -> str:
            return datetime.datetime.now().strftime("%Y-%m-%d_%H-%M-%S")

        results_dir = os.path.join(os.path.realpath(out_dir), get_current_timestamp())
        latest_dir = os.path.join(os.path.realpath(out_dir), "latest")
        os.makedirs(results_dir, exist_ok=True)
        os.unlink(latest_dir) if os.path.exists(latest_dir) or os.path.islink(latest_dir) else None
        os.symlink(results_dir, latest_dir)
        return results_dir

    def _create_output_dir(self):
        self.results_dir = self._get_results_dir(self.config.out_dir)<|MERGE_RESOLUTION|>--- conflicted
+++ resolved
@@ -142,12 +142,9 @@
     # Private interface  ------
     def _run_pipeline(self):
         for idx in get_progress_bar(self._first, self._last):
-<<<<<<< HEAD
+            # raw_frame, timestamps = self._dataset[idx] # from my old code, before merging
             raw_frame, timestamps = self._next(idx)
             kf_pose = self.get_kf_pose()  # Get the KF pose
-=======
-            raw_frame, timestamps = self._dataset[idx]
->>>>>>> 07c893b2
             start_time = time.perf_counter_ns()
             source, keypoints = self.odometry.register_frame(raw_frame, timestamps, kf_pose)
             self.poses[idx - self._first] = self.odometry.last_pose
